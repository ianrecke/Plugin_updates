--- conflicted
+++ resolved
@@ -19,9 +19,6 @@
     It uses `pgmpy` BIF reading and writing capabilities :cite:`bif`.
     """
 
-<<<<<<< HEAD
-    def generate(self, bn):
-=======
     def convert(self, io_object):
         """
         Creates the graph structure object and parameters dictionary from the
@@ -46,7 +43,6 @@
         -------
             The object that represents the network.
         """
->>>>>>> b6aca03d
         pass
 
     def read_file(self, file_path):
